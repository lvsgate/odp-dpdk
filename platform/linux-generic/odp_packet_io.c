/* Copyright (c) 2013, Linaro Limited
 * All rights reserved.
 *
 * SPDX-License-Identifier:     BSD-3-Clause
 */

#include <odp/packet_io.h>
#include <odp_packet_io_internal.h>
#include <odp_packet_io_queue.h>
#include <odp/packet.h>
#include <odp_packet_internal.h>
#include <odp_internal.h>
#include <odp/spinlock.h>
#include <odp/ticketlock.h>
#include <odp/shared_memory.h>
#include <odp_packet_socket.h>
#include <odp/config.h>
#include <odp_queue_internal.h>
#include <odp_schedule_internal.h>
#include <odp_classification_internal.h>
#include <odp_debug_internal.h>

#include <string.h>
#include <sys/ioctl.h>
#include <ifaddrs.h>
#include <errno.h>

static pktio_table_t *pktio_tbl;

/* pktio pointer entries ( for inlines) */
void *pktio_entry_ptr[ODP_CONFIG_PKTIO_ENTRIES];

int odp_pktio_init_global(void)
{
	char name[ODP_QUEUE_NAME_LEN];
	pktio_entry_t *pktio_entry;
	queue_entry_t *queue_entry;
	odp_queue_t qid;
	int id;
	odp_shm_t shm;
	int pktio_if;

	shm = odp_shm_reserve("odp_pktio_entries",
			      sizeof(pktio_table_t),
			      sizeof(pktio_entry_t), 0);
	pktio_tbl = odp_shm_addr(shm);

	if (pktio_tbl == NULL)
		return -1;

	memset(pktio_tbl, 0, sizeof(pktio_table_t));

	odp_spinlock_init(&pktio_tbl->lock);

	for (id = 1; id <= ODP_CONFIG_PKTIO_ENTRIES; ++id) {
		pktio_entry = &pktio_tbl->entries[id - 1];

		odp_ticketlock_init(&pktio_entry->s.lock);
		odp_spinlock_init(&pktio_entry->s.cls.lock);
		odp_spinlock_init(&pktio_entry->s.cls.l2_cos_table.lock);
		odp_spinlock_init(&pktio_entry->s.cls.l3_cos_table.lock);

		pktio_entry_ptr[id - 1] = pktio_entry;
		/* Create a default output queue for each pktio resource */
		snprintf(name, sizeof(name), "%i-pktio_outq_default", (int)id);
		name[ODP_QUEUE_NAME_LEN-1] = '\0';

		qid = odp_queue_create(name, ODP_QUEUE_TYPE_PKTOUT, NULL);
		if (qid == ODP_QUEUE_INVALID)
			return -1;
		pktio_entry->s.outq_default = qid;

		queue_entry = queue_to_qentry(qid);
		queue_entry->s.pktout = _odp_cast_scalar(odp_pktio_t, id);
	}

	for (pktio_if = 0; pktio_if_ops[pktio_if]; ++pktio_if) {
		if (pktio_if_ops[pktio_if]->init)
			if (pktio_if_ops[pktio_if]->init())
				ODP_ERR("failed to initialized pktio type %d",
					pktio_if);
	}

	return 0;
}

int odp_pktio_init_local(void)
{
	return 0;
}

static int is_free(pktio_entry_t *entry)
{
	return (entry->s.taken == 0);
}

static void set_free(pktio_entry_t *entry)
{
	entry->s.taken = 0;
}

static void set_taken(pktio_entry_t *entry)
{
	entry->s.taken = 1;
}

static void lock_entry(pktio_entry_t *entry)
{
	odp_ticketlock_lock(&entry->s.lock);
}

static void unlock_entry(pktio_entry_t *entry)
{
	odp_ticketlock_unlock(&entry->s.lock);
}

static void lock_entry_classifier(pktio_entry_t *entry)
{
	odp_ticketlock_lock(&entry->s.lock);
	odp_spinlock_lock(&entry->s.cls.lock);
}

static void unlock_entry_classifier(pktio_entry_t *entry)
{
	odp_spinlock_unlock(&entry->s.cls.lock);
	odp_ticketlock_unlock(&entry->s.lock);
}

static void init_pktio_entry(pktio_entry_t *entry)
{
	set_taken(entry);
	pktio_cls_enabled_set(entry, 0);
	entry->s.inq_default = ODP_QUEUE_INVALID;

	pktio_classifier_init(entry);
}

static odp_pktio_t alloc_lock_pktio_entry(void)
{
	odp_pktio_t id;
	pktio_entry_t *entry;
	int i;

	for (i = 0; i < ODP_CONFIG_PKTIO_ENTRIES; ++i) {
		entry = &pktio_tbl->entries[i];
		if (is_free(entry)) {
			lock_entry_classifier(entry);
			if (is_free(entry)) {
				init_pktio_entry(entry);
				id = _odp_cast_scalar(odp_pktio_t, i + 1);
				return id; /* return with entry locked! */
			}
			unlock_entry_classifier(entry);
		}
	}

	return ODP_PKTIO_INVALID;
}

static int free_pktio_entry(odp_pktio_t id)
{
	pktio_entry_t *entry = get_pktio_entry(id);

	if (entry == NULL)
		return -1;

	set_free(entry);

	return 0;
}

static odp_pktio_t setup_pktio_entry(const char *dev, odp_pool_t pool,
				     const odp_pktio_param_t *param)
{
	odp_pktio_t id;
	pktio_entry_t *pktio_entry;
	int ret = -1;
	int pktio_if;

	if (strlen(dev) >= PKTIO_NAME_LEN - 1) {
		/* ioctl names limitation */
		ODP_ERR("pktio name %s is too big, limit is %d bytes\n",
			dev, PKTIO_NAME_LEN - 1);
		return ODP_PKTIO_INVALID;
	}

	id = alloc_lock_pktio_entry();
	if (id == ODP_PKTIO_INVALID) {
		ODP_ERR("No resources available.\n");
		return ODP_PKTIO_INVALID;
	}
	/* if successful, alloc_pktio_entry() returns with the entry locked */

	pktio_entry = get_pktio_entry(id);
	if (!pktio_entry)
		return ODP_PKTIO_INVALID;

	memcpy(&pktio_entry->s.param, param, sizeof(odp_pktio_param_t));

	for (pktio_if = 0; pktio_if_ops[pktio_if]; ++pktio_if) {
		ret = pktio_if_ops[pktio_if]->open(id, pktio_entry, dev, pool);

		if (!ret) {
			pktio_entry->s.ops = pktio_if_ops[pktio_if];
			break;
		}
	}

	if (ret != 0) {
		unlock_entry_classifier(pktio_entry);
		free_pktio_entry(id);
		id = ODP_PKTIO_INVALID;
		ODP_ERR("Unable to init any I/O type.\n");
	} else {
		snprintf(pktio_entry->s.name,
			 sizeof(pktio_entry->s.name), "%s", dev);
		pktio_entry->s.state = STATE_STOP;
		unlock_entry_classifier(pktio_entry);
	}

	pktio_entry->s.handle = id;

	return id;
}

static int pool_type_is_packet(odp_pool_t pool)
{
	odp_pool_info_t pool_info;

	if (pool == ODP_POOL_INVALID)
		return 0;

	if (odp_pool_info(pool, &pool_info) != 0)
		return 0;

	return pool_info.params.type == ODP_POOL_PACKET;
}

odp_pktio_t odp_pktio_open(const char *dev, odp_pool_t pool,
			   const odp_pktio_param_t *param)
{
	odp_pktio_t id;

	ODP_ASSERT(pool_type_is_packet(pool));

	id = odp_pktio_lookup(dev);
	if (id != ODP_PKTIO_INVALID) {
		/* interface is already open */
		__odp_errno = EEXIST;
		return ODP_PKTIO_INVALID;
	}

	odp_spinlock_lock(&pktio_tbl->lock);
	id = setup_pktio_entry(dev, pool, param);
	odp_spinlock_unlock(&pktio_tbl->lock);

	return id;
}

static int _pktio_close(pktio_entry_t *entry)
{
	int ret;

	ret = entry->s.ops->close(entry);
	if (ret)
		return -1;

	set_free(entry);
	return 0;
}

int odp_pktio_close(odp_pktio_t id)
{
	pktio_entry_t *entry;
	int res;

	entry = get_pktio_entry(id);
	if (entry == NULL)
		return -1;

	lock_entry(entry);
	if (!is_free(entry)) {
		res = _pktio_close(entry);
		if (res)
			ODP_ABORT("unable to close pktio\n");
	}
	unlock_entry(entry);

	return 0;
}

int odp_pktio_start(odp_pktio_t id)
{
	pktio_entry_t *entry;
	int res = 0;

	entry = get_pktio_entry(id);
	if (!entry)
		return -1;

	lock_entry(entry);
	if (entry->s.ops->start)
		res = entry->s.ops->start(entry);
	if (!res)
		entry->s.state = STATE_START;
	unlock_entry(entry);

	return res;
}

static int _pktio_stop(pktio_entry_t *entry)
{
	int res = 0;

	if (entry->s.ops->stop)
		res = entry->s.ops->stop(entry);
	if (!res)
		entry->s.state = STATE_STOP;

	return res;
}

int odp_pktio_stop(odp_pktio_t id)
{
	pktio_entry_t *entry;
	int res;

	entry = get_pktio_entry(id);
	if (!entry)
		return -1;

	lock_entry(entry);
	res = _pktio_stop(entry);
	unlock_entry(entry);

	return res;
}

odp_pktio_t odp_pktio_lookup(const char *dev)
{
	odp_pktio_t id = ODP_PKTIO_INVALID;
	pktio_entry_t *entry;
	int i;

	odp_spinlock_lock(&pktio_tbl->lock);

	for (i = 1; i <= ODP_CONFIG_PKTIO_ENTRIES; ++i) {
		entry = get_pktio_entry(_odp_cast_scalar(odp_pktio_t, i));
		if (!entry || is_free(entry))
			continue;

		lock_entry(entry);

		if (!is_free(entry) &&
		    strncmp(entry->s.name, dev, sizeof(entry->s.name)) == 0)
			id = _odp_cast_scalar(odp_pktio_t, i);

		unlock_entry(entry);

		if (id != ODP_PKTIO_INVALID)
			break;
	}

	odp_spinlock_unlock(&pktio_tbl->lock);

	return id;
}



int odp_pktio_recv(odp_pktio_t id, odp_packet_t pkt_table[], int len)
{
	pktio_entry_t *pktio_entry = get_pktio_entry(id);
	int pkts;
	int i;

	if (pktio_entry == NULL)
		return -1;

	lock_entry(pktio_entry);
	if (pktio_entry->s.state == STATE_STOP) {
		unlock_entry(pktio_entry);
		__odp_errno = EPERM;
		return -1;
	}
	pkts = pktio_entry->s.ops->recv(pktio_entry, pkt_table, len);
	unlock_entry(pktio_entry);

	if (pkts < 0)
		return pkts;

	for (i = 0; i < pkts; ++i)
		odp_packet_hdr(pkt_table[i])->input = id;

	return pkts;
}

int odp_pktio_send(odp_pktio_t id, odp_packet_t pkt_table[], int len)
{
	pktio_entry_t *pktio_entry = get_pktio_entry(id);
	int pkts;

	if (pktio_entry == NULL)
		return -1;

	lock_entry(pktio_entry);
	if (pktio_entry->s.state == STATE_STOP) {
		unlock_entry(pktio_entry);
		__odp_errno = EPERM;
		return -1;
	}
	pkts = pktio_entry->s.ops->send(pktio_entry, pkt_table, len);
	unlock_entry(pktio_entry);

	return pkts;
}

int odp_pktio_inq_setdef(odp_pktio_t id, odp_queue_t queue)
{
	pktio_entry_t *pktio_entry = get_pktio_entry(id);
	queue_entry_t *qentry;

	if (pktio_entry == NULL || queue == ODP_QUEUE_INVALID)
		return -1;

	qentry = queue_to_qentry(queue);

	if (qentry->s.type != ODP_QUEUE_TYPE_PKTIN)
		return -1;

	lock_entry(pktio_entry);
	pktio_entry->s.inq_default = queue;
	unlock_entry(pktio_entry);

	switch (qentry->s.type) {
	/* Change to ODP_QUEUE_TYPE_POLL when ODP_QUEUE_TYPE_PKTIN is removed */
	case ODP_QUEUE_TYPE_PKTIN:
		/* User polls the input queue */
		queue_lock(qentry);
		qentry->s.pktin = id;
		queue_unlock(qentry);

	/* Uncomment when ODP_QUEUE_TYPE_PKTIN is removed
		break;
	case ODP_QUEUE_TYPE_SCHED:
	*/
		/* Packet input through the scheduler */
		if (schedule_pktio_start(id, ODP_SCHED_PRIO_LOWEST)) {
			ODP_ERR("Schedule pktio start failed\n");
			return -1;
		}
		break;
	default:
		ODP_ABORT("Bad queue type\n");
	}

	return 0;
}

int odp_pktio_inq_remdef(odp_pktio_t id)
{
	pktio_entry_t *pktio_entry = get_pktio_entry(id);
	odp_queue_t queue;
	queue_entry_t *qentry;

	if (pktio_entry == NULL)
		return -1;

	lock_entry(pktio_entry);
	queue = pktio_entry->s.inq_default;
	qentry = queue_to_qentry(queue);

	queue_lock(qentry);
	qentry->s.pktin = ODP_PKTIO_INVALID;
	queue_unlock(qentry);

	pktio_entry->s.inq_default = ODP_QUEUE_INVALID;
	unlock_entry(pktio_entry);

	return 0;
}

odp_queue_t odp_pktio_inq_getdef(odp_pktio_t id)
{
	pktio_entry_t *pktio_entry = get_pktio_entry(id);

	if (pktio_entry == NULL)
		return ODP_QUEUE_INVALID;

	return pktio_entry->s.inq_default;
}

odp_queue_t odp_pktio_outq_getdef(odp_pktio_t id)
{
	pktio_entry_t *pktio_entry = get_pktio_entry(id);

	if (pktio_entry == NULL)
		return ODP_QUEUE_INVALID;

	return pktio_entry->s.outq_default;
}

int pktout_enqueue(queue_entry_t *qentry, odp_buffer_hdr_t *buf_hdr)
{
	odp_packet_t pkt = _odp_packet_from_buffer(buf_hdr->handle.handle);
	int len = 1;
	int nbr;

	nbr = odp_pktio_send(qentry->s.pktout, &pkt, len);
	return (nbr == len ? 0 : -1);
}

odp_buffer_hdr_t *pktout_dequeue(queue_entry_t *qentry ODP_UNUSED)
{
	ODP_ABORT("attempted dequeue from a pktout queue");
	return NULL;
}

int pktout_enq_multi(queue_entry_t *qentry, odp_buffer_hdr_t *buf_hdr[],
		     int num)
{
	odp_packet_t pkt_tbl[QUEUE_MULTI_MAX];
	int nbr;
	int i;

	for (i = 0; i < num; ++i)
		pkt_tbl[i] = _odp_packet_from_buffer(buf_hdr[i]->handle.handle);

	nbr = odp_pktio_send(qentry->s.pktout, pkt_tbl, num);
	return nbr;
}

int pktout_deq_multi(queue_entry_t *qentry ODP_UNUSED,
		     odp_buffer_hdr_t *buf_hdr[] ODP_UNUSED,
		     int num ODP_UNUSED)
{
	ODP_ABORT("attempted dequeue from a pktout queue");
	return 0;
}

int pktin_enqueue(queue_entry_t *qentry ODP_UNUSED,
		  odp_buffer_hdr_t *buf_hdr ODP_UNUSED, int sustain ODP_UNUSED)
{
	ODP_ABORT("attempted enqueue to a pktin queue");
	return -1;
}

odp_buffer_hdr_t *pktin_dequeue(queue_entry_t *qentry)
{
	odp_buffer_hdr_t *buf_hdr;
	odp_buffer_t buf;
	odp_packet_t pkt_tbl[QUEUE_MULTI_MAX];
	odp_buffer_hdr_t *hdr_tbl[QUEUE_MULTI_MAX];
	int pkts, i, j;
	odp_pktio_t pktio;

	buf_hdr = queue_deq(qentry);
	if (buf_hdr != NULL)
		return buf_hdr;

	pktio = qentry->s.pktin;

	pkts = odp_pktio_recv(pktio, pkt_tbl, QUEUE_MULTI_MAX);
	if (pkts <= 0)
		return NULL;

	if (pktio_cls_enabled(get_pktio_entry(pktio))) {
		for (i = 0, j = 0; i < pkts; i++) {
			if (0 > packet_classifier(pktio, pkt_tbl[i])) {
				buf = _odp_packet_to_buffer(pkt_tbl[i]);
				hdr_tbl[j++] = odp_buf_to_hdr(buf);
			}
		}
	} else {
		for (i = 0; i < pkts; i++) {
			buf        = _odp_packet_to_buffer(pkt_tbl[i]);
			hdr_tbl[i] = odp_buf_to_hdr(buf);
		}

		j = pkts;
	}

	if (0 == j)
		return NULL;

	if (j > 1)
		queue_enq_multi(qentry, &hdr_tbl[1], j - 1, 0);
	buf_hdr = hdr_tbl[0];
	return buf_hdr;
}

int pktin_enq_multi(queue_entry_t *qentry ODP_UNUSED,
		    odp_buffer_hdr_t *buf_hdr[] ODP_UNUSED,
		    int num ODP_UNUSED, int sustain ODP_UNUSED)
{
	ODP_ABORT("attempted enqueue to a pktin queue");
	return 0;
}

int pktin_deq_multi(queue_entry_t *qentry, odp_buffer_hdr_t *buf_hdr[], int num)
{
	int nbr;
	odp_packet_t pkt_tbl[QUEUE_MULTI_MAX];
	odp_buffer_hdr_t *hdr_tbl[QUEUE_MULTI_MAX];
	odp_buffer_t buf;
	int pkts, i, j;
	odp_pktio_t pktio;

	nbr = queue_deq_multi(qentry, buf_hdr, num);
	if (odp_unlikely(nbr > num))
		ODP_ABORT("queue_deq_multi req: %d, returned %d\n",
			num, nbr);

	/** queue already has number of requsted buffers,
	 *  do not do receive in that case.
	 */
	if (nbr == num)
		return nbr;

	pktio = qentry->s.pktin;

	pkts = odp_pktio_recv(pktio, pkt_tbl, QUEUE_MULTI_MAX);
	if (pkts <= 0)
		return nbr;

	if (pktio_cls_enabled(get_pktio_entry(pktio))) {
		for (i = 0, j = 0; i < pkts; i++) {
			if (0 > packet_classifier(pktio, pkt_tbl[i])) {
				buf = _odp_packet_to_buffer(pkt_tbl[i]);
				if (nbr < num)
					buf_hdr[nbr++] = odp_buf_to_hdr(buf);
				else
					hdr_tbl[j++] = odp_buf_to_hdr(buf);
			}
		}
	} else {
		/* Fill in buf_hdr first */
		for (i = 0; i < pkts && nbr < num; i++, nbr++) {
			buf        = _odp_packet_to_buffer(pkt_tbl[i]);
			buf_hdr[nbr] = odp_buf_to_hdr(buf);
		}
		/* Queue the rest for later */
		for (j = 0; i < pkts; i++, j++) {
			buf        = _odp_packet_to_buffer(pkt_tbl[i]);
			hdr_tbl[j++] = odp_buf_to_hdr(buf);
		}
	}

	if (j)
		queue_enq_multi(qentry, hdr_tbl, j, 0);
	return nbr;
}

int pktin_poll(pktio_entry_t *entry)
{
	odp_packet_t pkt_tbl[QUEUE_MULTI_MAX];
	odp_buffer_hdr_t *hdr_tbl[QUEUE_MULTI_MAX];
	int num, num_enq, i;
	odp_buffer_t buf;
	odp_pktio_t pktio;

	pktio = entry->s.handle;

	if (odp_unlikely(is_free(entry)))
		return -1;

	if (odp_unlikely(entry->s.inq_default == ODP_QUEUE_INVALID))
		return -1;

	if (entry->s.state == STATE_STOP)
		return 0;

	num = odp_pktio_recv(pktio, pkt_tbl, QUEUE_MULTI_MAX);

	if (num == 0)
		return 0;

	if (num < 0) {
		ODP_ERR("Packet recv error\n");
		return -1;
	}

	if (pktio_cls_enabled(entry)) {
		for (i = 0, num_enq = 0; i < num; i++) {
			if (packet_classifier(pktio, pkt_tbl[i]) < 0) {
				buf = _odp_packet_to_buffer(pkt_tbl[i]);
				hdr_tbl[num_enq++] = odp_buf_to_hdr(buf);
			}
		}
	} else {
		for (i = 0; i < num; i++) {
			buf        = _odp_packet_to_buffer(pkt_tbl[i]);
			hdr_tbl[i] = odp_buf_to_hdr(buf);
		}

		num_enq = num;
	}

	if (num_enq) {
		queue_entry_t *qentry;
		qentry = queue_to_qentry(entry->s.inq_default);
		queue_enq_multi(qentry, hdr_tbl, num_enq, 0);
	}

	return 0;
}

int odp_pktio_mtu(odp_pktio_t id)
{
	pktio_entry_t *entry;
	int ret;

	entry = get_pktio_entry(id);
	if (entry == NULL) {
		ODP_DBG("pktio entry %d does not exist\n", id);
		return -1;
	}

	lock_entry(entry);

	if (odp_unlikely(is_free(entry))) {
		unlock_entry(entry);
		ODP_DBG("already freed pktio\n");
		return -1;
	}
	ret = entry->s.ops->mtu_get(entry);

	unlock_entry(entry);
	return ret;
}

int odp_pktio_promisc_mode_set(odp_pktio_t id, odp_bool_t enable)
{
	pktio_entry_t *entry;
	int ret;

	entry = get_pktio_entry(id);
	if (entry == NULL) {
		ODP_DBG("pktio entry %d does not exist\n", id);
		return -1;
	}

	lock_entry(entry);

	if (odp_unlikely(is_free(entry))) {
		unlock_entry(entry);
		ODP_DBG("already freed pktio\n");
		return -1;
	}

	ret = entry->s.ops->promisc_mode_set(entry, enable);

	unlock_entry(entry);
	return ret;
}

int odp_pktio_promisc_mode(odp_pktio_t id)
{
	pktio_entry_t *entry;
	int ret;

	entry = get_pktio_entry(id);
	if (entry == NULL) {
		ODP_DBG("pktio entry %d does not exist\n", id);
		return -1;
	}

	lock_entry(entry);

	if (odp_unlikely(is_free(entry))) {
		unlock_entry(entry);
		ODP_DBG("already freed pktio\n");
		return -1;
	}

	ret = entry->s.ops->promisc_mode_get(entry);
	unlock_entry(entry);

	return ret;
}


int odp_pktio_mac_addr(odp_pktio_t id, void *mac_addr, int addr_size)
{
	pktio_entry_t *entry;
	int ret = ETH_ALEN;

	if (addr_size < ETH_ALEN) {
		/* Output buffer too small */
		return -1;
	}

	entry = get_pktio_entry(id);
	if (entry == NULL) {
		ODP_DBG("pktio entry %d does not exist\n", id);
		return -1;
	}

	lock_entry(entry);

	if (odp_unlikely(is_free(entry))) {
		unlock_entry(entry);
		ODP_DBG("already freed pktio\n");
		return -1;
	}

	ret = entry->s.ops->mac_get(entry, mac_addr);
	unlock_entry(entry);

	return ret;
}

void odp_pktio_param_init(odp_pktio_param_t *params)
{
	memset(params, 0, sizeof(odp_pktio_param_t));
}

<<<<<<< HEAD
void odp_pktio_print(odp_pktio_t id)
{
	pktio_entry_t *entry;
	uint8_t addr[ETH_ALEN];
	int max_len = 512;
	char str[max_len];
	int len = 0;
	int n = max_len - 1;

	entry = get_pktio_entry(id);
	if (entry == NULL) {
		ODP_DBG("pktio entry %d does not exist\n", id);
		return;
	}

	len += snprintf(&str[len], n - len,
			"pktio\n");
	len += snprintf(&str[len], n - len,
			"  handle       %" PRIu64 "\n", odp_pktio_to_u64(id));
	len += snprintf(&str[len], n - len,
			"  name         %s\n", entry->s.name);
	len += snprintf(&str[len], n - len,
			"  state        %s\n",
			entry->s.state ==  STATE_START ? "start" :
		       (entry->s.state ==  STATE_STOP ? "stop" : "unknown"));
	memset(addr, 0, sizeof(addr));
	odp_pktio_mac_addr(id, addr, ETH_ALEN);
	len += snprintf(&str[len], n - len,
			"  mac          %02x:%02x:%02x:%02x:%02x:%02x\n",
			addr[0], addr[1], addr[2], addr[3], addr[4], addr[5]);
	len += snprintf(&str[len], n - len,
			"  mtu          %d\n", odp_pktio_mtu(id));
	len += snprintf(&str[len], n - len,
			"  promisc      %s\n",
			odp_pktio_promisc_mode(id) ? "yes" : "no");
	str[len] = '\0';

	ODP_PRINT("\n%s\n", str);
=======
int odp_pktio_term_global(void)
{
	int ret;
	int id;
	int pktio_if;

	for (id = 0; id < ODP_CONFIG_PKTIO_ENTRIES; ++id) {
		pktio_entry_t *pktio_entry;

		pktio_entry = &pktio_tbl->entries[id];

		ret = odp_queue_destroy(pktio_entry->s.outq_default);
		if (ret)
			ODP_ABORT("unable to destroy outq %s\n",
				  pktio_entry->s.name);

		if (is_free(pktio_entry))
			continue;

		lock_entry(pktio_entry);
		if (pktio_entry->s.state != STATE_STOP) {
			ret = _pktio_stop(pktio_entry);
			if (ret)
				ODP_ABORT("unable to stop pktio %s\n",
					  pktio_entry->s.name);
		}
		ret = _pktio_close(pktio_entry);
		if (ret)
			ODP_ABORT("unable to close pktio %s\n",
				  pktio_entry->s.name);
		unlock_entry(pktio_entry);
	}

	for (pktio_if = 0; pktio_if_ops[pktio_if]; ++pktio_if) {
		if (pktio_if_ops[pktio_if]->term)
			if (pktio_if_ops[pktio_if]->term())
				ODP_ABORT("failed to terminate pktio type %d",
					  pktio_if);
	}

	ret = odp_shm_free(odp_shm_lookup("odp_pktio_entries"));
	if (ret != 0)
		ODP_ERR("shm free failed for odp_pktio_entries");

	return ret;
>>>>>>> 627e94be
}<|MERGE_RESOLUTION|>--- conflicted
+++ resolved
@@ -815,7 +815,6 @@
 	memset(params, 0, sizeof(odp_pktio_param_t));
 }
 
-<<<<<<< HEAD
 void odp_pktio_print(odp_pktio_t id)
 {
 	pktio_entry_t *entry;
@@ -854,7 +853,8 @@
 	str[len] = '\0';
 
 	ODP_PRINT("\n%s\n", str);
-=======
+}
+
 int odp_pktio_term_global(void)
 {
 	int ret;
@@ -900,5 +900,4 @@
 		ODP_ERR("shm free failed for odp_pktio_entries");
 
 	return ret;
->>>>>>> 627e94be
 }