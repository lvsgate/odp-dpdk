--- conflicted
+++ resolved
@@ -346,7 +346,6 @@
 } odp_pktout_config_opt_t;
 
 /**
-<<<<<<< HEAD
  * Packet IO fdir configuration options
  *
  */
@@ -370,7 +369,8 @@
 	uint8_t tunnel_type_mask; /**< 1 - Match tunnel type,
 				       0 - Ignore tunnel type. */
 } odp_fdir_config_t;
-=======
+
+/*
  * Parser layers
  */
 typedef enum odp_pktio_parser_layer_t {
@@ -402,7 +402,6 @@
 	odp_pktio_parser_layer_t layer;
 
 } odp_pktio_parser_config_t;
->>>>>>> d8533b4e
 
 /**
  * Packet IO configuration options
@@ -422,12 +421,9 @@
 	 *  Default value for all bits is zero. */
 	odp_pktout_config_opt_t pktout;
 
-<<<<<<< HEAD
 	odp_fdir_config_t fdir_conf;
-=======
 	/** Packet input parser configuration */
 	odp_pktio_parser_config_t parser;
->>>>>>> d8533b4e
 
 	/** Interface loopback mode
 	 *
